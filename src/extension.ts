<<<<<<< HEAD
import * as vscode from 'vscode';
import { SecurityAnalyzer } from './securityAnalyzer';
import { DiagnosticProvider } from './diagnosticProvider';
import { APIProviderManager } from './apiProviders';
import { SecurityViewProvider } from './securityViewProvider';
import { VectorIndexer } from './vectorIndexer';

export function activate(context: vscode.ExtensionContext) {
    try {
        // Initialize vector indexer first
        const vectorIndexer = new VectorIndexer(context);
        const securityAnalyzer = new SecurityAnalyzer();
        const diagnosticProvider = new DiagnosticProvider(context);
        const securityViewProvider = new SecurityViewProvider(context);
        
        // Link the vector indexer with security analyzer
        securityAnalyzer.setVectorIndexer(vectorIndexer);
        
        // Register the tree data provider
        vscode.window.registerTreeDataProvider('vulnzap.securityView', securityViewProvider);
        
        // Link diagnostic provider with security view provider
        diagnosticProvider.setSecurityViewProvider(securityViewProvider);
        
        let isEnabled = vscode.workspace.getConfiguration('vulnzap').get('enabled', true);
        let scanTimeout: NodeJS.Timeout | undefined;

        // Status bar item
        const statusBarItem = vscode.window.createStatusBarItem(vscode.StatusBarAlignment.Right, 100);
        statusBarItem.command = 'vulnzap.toggle';
        updateStatusBar();
        statusBarItem.show();
        
        // Document change listener
        const documentChangeListener = vscode.workspace.onDidChangeTextDocument(async (event) => {
            if (!isEnabled) return;
            
            const document = event.document;
            if (!isSupportedLanguage(document.languageId)) return;

            // Debounce the scanning
            if (scanTimeout) {
                clearTimeout(scanTimeout);
            }
=======
import * as vscode from "vscode";
import { SecurityAnalyzer } from "./securityAnalyzer";
import { DiagnosticProvider } from "./diagnosticProvider";
import { APIProviderManager } from "./apiProviders";
import { SecurityViewProvider } from "./securityViewProvider";

export function activate(context: vscode.ExtensionContext) {
  try {
    const securityAnalyzer = new SecurityAnalyzer();
    const diagnosticProvider = new DiagnosticProvider(context);
    const securityViewProvider = new SecurityViewProvider(context);

    // Register the tree data provider
    vscode.window.registerTreeDataProvider(
      "vulnzap.securityView",
      securityViewProvider
    );

    // Link diagnostic provider with security view provider
    diagnosticProvider.setSecurityViewProvider(securityViewProvider);

    let isEnabled = vscode.workspace
      .getConfiguration("vulnzap")
      .get("enabled", true);
    let scanTimeout: NodeJS.Timeout | undefined;

    // Status bar item
    const statusBarItem = vscode.window.createStatusBarItem(
      vscode.StatusBarAlignment.Right,
      100
    );
    statusBarItem.command = "vulnzap.toggle";
    updateStatusBar();
    statusBarItem.show();

    // Document change listener
    const documentChangeListener = vscode.workspace.onDidChangeTextDocument(
      async (event) => {
        if (!isEnabled) return;

        const document = event.document;
        if (!isSupportedLanguage(document.languageId)) return;

        // Debounce the scanning
        if (scanTimeout) {
          clearTimeout(scanTimeout);
        }
>>>>>>> 5559ec1d

        const delay = vscode.workspace
          .getConfiguration("vulnzap")
          .get("scanDelay", 1000);
        const enableFastScan = vscode.workspace
          .getConfiguration("vulnzap")
          .get("enableFastScan", true);

        // Show immediate basic feedback if fast scan is enabled
        if (enableFastScan) {
          // Quick pattern-based scan (immediate feedback)
          setTimeout(async () => {
            const basicIssues = await securityAnalyzer.fallbackToBasicAnalysis(
              document
            );
            if (basicIssues.length > 0) {
              diagnosticProvider.updateDiagnostics(document, basicIssues);
              updateStatusBar("quick-scan");
            }
          }, 100); // Near-instant feedback
        }

        scanTimeout = setTimeout(async () => {
          await scanDocument(document);
        }, delay);
      }
    );

    // Active editor change listener
    const activeEditorChangeListener =
      vscode.window.onDidChangeActiveTextEditor(async (editor) => {
        if (!isEnabled || !editor) return;

        const document = editor.document;
        if (!isSupportedLanguage(document.languageId)) return;

        await scanDocument(document);
      });

    // Commands
    console.log("VulnZap: Registering commands...");

    const enableCommand = vscode.commands.registerCommand(
      "vulnzap.enable",
      () => {
        console.log("VulnZap: Enable command called");
        isEnabled = true;
        vscode.workspace
          .getConfiguration("vulnzap")
          .update("enabled", true, true);
        updateStatusBar();
        vscode.window.showInformationMessage("Security review enabled");

        // Scan current file if available
        const activeEditor = vscode.window.activeTextEditor;
        if (activeEditor) {
          scanDocument(activeEditor.document);
        }
      }
    );

    const disableCommand = vscode.commands.registerCommand(
      "vulnzap.disable",
      () => {
        console.log("VulnZap: Disable command called");
        isEnabled = false;
        vscode.workspace
          .getConfiguration("vulnzap")
          .update("enabled", false, true);
        updateStatusBar();
        diagnosticProvider.clearAll();
        securityViewProvider.clearAllSecurityIssues();
        vscode.window.showInformationMessage("Security review disabled");
      }
    );

    const toggleCommand = vscode.commands.registerCommand(
      "vulnzap.toggle",
      () => {
        console.log("VulnZap: Toggle command called");
        if (isEnabled) {
          vscode.commands.executeCommand("vulnzap.disable");
        } else {
          vscode.commands.executeCommand("vulnzap.enable");
        }
      }
    );

    const scanFileCommand = vscode.commands.registerCommand(
      "vulnzap.scanFile",
      async () => {
        console.log("VulnZap: Scan file command called");
        const activeEditor = vscode.window.activeTextEditor;
        if (!activeEditor) {
          vscode.window.showWarningMessage("No active file to scan");
          return;
        }

        await scanDocument(activeEditor.document, true);
        vscode.window.showInformationMessage("Security scan completed");
      }
    );

    const selectApiProviderCommand = vscode.commands.registerCommand(
      "vulnzap.selectApiProvider",
      async () => {
        console.log("VulnZap: Select API provider command called");
        try {
          const providerManager = new APIProviderManager(context);

          const providers = providerManager.getAllProviders();
          const options = providers.map((provider) => ({
            label: provider.displayName,
            description: provider.isConfigured()
              ? "✓ Configured"
              : "⚠ Not configured",
            detail: provider.name,
            provider: provider,
          }));

          const selection = await vscode.window.showQuickPick(options, {
            placeHolder:
              "Select your preferred AI provider for security analysis",
            matchOnDescription: true,
            matchOnDetail: true,
          });

          if (selection) {
            const config = vscode.workspace.getConfiguration("vulnzap");
            await config.update(
              "apiProvider",
              selection.provider.name,
              vscode.ConfigurationTarget.Global
            );

            if (selection.provider.isConfigured()) {
              vscode.window.showInformationMessage(
                `✅ ${selection.provider.displayName} selected and ready to use!`
              );
            } else {
              const configNow = await vscode.window.showQuickPick(
                ["Yes", "No"],
                {
                  placeHolder: `${selection.provider.displayName} is not configured. Configure it now?`,
                }
              );
              if (configNow === "Yes") {
                vscode.commands.executeCommand("vulnzap.configureApiKeys");
              }
            }
          }
        } catch (error) {
          console.error("VulnZap: Error in selectApiProvider:", error);
          vscode.window.showErrorMessage(
            "Error selecting API provider: " + (error as Error).message
          );
        }
      }
    );

    const configureApiKeysCommand = vscode.commands.registerCommand(
      "vulnzap.configureApiKeys",
      async () => {
        console.log("VulnZap: Configure API keys command called");
        try {
          const config = vscode.workspace.getConfiguration("vulnzap");
          const selectedProvider = config.get<string>("apiProvider", "gemini");

          const providerManager = new APIProviderManager(context);
          const provider = providerManager.getProvider(selectedProvider);

          if (!provider) {
            vscode.window.showErrorMessage(
              "Invalid API provider selected. Please select a provider first."
            );
            return;
          }

          // Configure based on selected provider
          switch (provider.name) {
            case "openai":
              await configureOpenAI(config);
              break;
            case "gemini":
              await configureGemini(config);
              break;
            case "openrouter":
              await configureOpenRouter(config);
              break;
            case "vulnzap":
              await configureVulnZap(config);
              break;
            default:
              vscode.window.showErrorMessage("Unknown provider selected");
              return;
          }

          vscode.window.showInformationMessage(
            `✅ ${provider.displayName} configured successfully!`
          );
        } catch (error) {
          console.error("VulnZap: Error in configureApiKeys:", error);
          vscode.window.showErrorMessage(
            "Error configuring API keys: " + (error as Error).message
          );
        }
      }
    );

    // Security View Commands
    const refreshSecurityViewCommand = vscode.commands.registerCommand(
      "vulnzap.refreshSecurityView",
      () => {
        console.log("VulnZap: Refresh security view command called");
        securityViewProvider.refresh();
        vscode.window.showInformationMessage("Security view refreshed");
      }
    );

    const clearAllIssuesCommand = vscode.commands.registerCommand(
      "vulnzap.clearAllIssues",
      () => {
        console.log("VulnZap: Clear all issues command called");
        diagnosticProvider.clearAll();
        securityViewProvider.clearAllSecurityIssues();
        vscode.window.showInformationMessage("All security issues cleared");
      }
    );

    const scanWorkspaceCommand = vscode.commands.registerCommand(
      "vulnzap.scanWorkspace",
      async () => {
        console.log("VulnZap: Scan workspace command called");

        if (!isEnabled) {
          vscode.window.showWarningMessage(
            "Security scanning is disabled. Enable it first."
          );
          return;
        }

        const workspaceFolder = vscode.workspace.workspaceFolders?.[0];
        if (!workspaceFolder) {
          vscode.window.showWarningMessage("No workspace folder open");
          return;
        }

        await vscode.window.withProgress(
          {
            location: vscode.ProgressLocation.Notification,
            title: "Scanning workspace for security issues...",
            cancellable: true,
          },
          async (progress, token) => {
            const supportedExtensions = [".js", ".ts", ".py", ".java"];
            const files = await vscode.workspace.findFiles(
              `**/*{${supportedExtensions.join(",")}}`,
              "**/node_modules/**"
            );

            let scannedCount = 0;
            for (const file of files) {
              if (token.isCancellationRequested) {
                break;
              }

              try {
                const document = await vscode.workspace.openTextDocument(file);
                if (isSupportedLanguage(document.languageId)) {
                  await scanDocument(document);
                  scannedCount++;
                }
              } catch (error) {
                console.error(`Error scanning ${file.fsPath}:`, error);
              }

              progress.report({
                increment: 100 / files.length,
                message: `Scanned ${scannedCount}/${files.length} files`,
              });
            }

            vscode.window.showInformationMessage(
              `Workspace scan complete. Scanned ${scannedCount} files.`
            );
          }
        );
      }
    );

    // Register the login command
    const loginCommand = vscode.commands.registerCommand(
      "vulnzap.login",
      async () => {
        const port = 54322; // Use a port unlikely to conflict with CLI
        const state = Math.random().toString(36).substring(2);
        const callbackUrl = `http://localhost:${port}/callback`;
        const apiBaseUrl = "https://vulnzap.com";
        let server: any;
        let timeoutId: NodeJS.Timeout | undefined;
        try {
          // 1. Request login URL from VulnZap web app
          const response = await fetch(
            `${apiBaseUrl}/auth/cli?` +
              new URLSearchParams({
                state,
                redirect_uri: callbackUrl,
                usecase: "login",
              })
          );
          const { url } = await response.json();
          if (!url) throw new Error("Failed to get authentication URL");

          // 2. Start local server to receive callback
          const http = await import("http");
          const serverPromise = new Promise((resolve, reject) => {
            let serverClosed = false;
            server = http.createServer(async (req: any, res: any) => {
              if (serverClosed) return;
              const reqUrl = new URL(req.url!, `http://localhost:${port}`);
              const urlState = reqUrl.searchParams.get("state");
              const access_token = reqUrl.searchParams.get("access_token");
              const refresh_token = reqUrl.searchParams.get("refresh_token");
              const expires_at = reqUrl.searchParams.get("expires_at");
              const apiKey = reqUrl.searchParams.get("api_key");
              if (urlState === state && access_token) {
                // Save session in global state
                const session = {
                  access_token,
                  refresh_token,
                  expires_at: expires_at ? parseInt(expires_at) : 0,
                  apiKey,
                };
                await context.globalState.update("vulnzapSession", session);
                res.writeHead(200, { "Content-Type": "text/html" });
                res.end(
                  "<html><body><h2>VulnZap: Login successful!</h2><p>You may now close this tab and return to VS Code.</p></body></html>"
                );
                setTimeout(() => {
                  serverClosed = true;
                  server.close();
                  clearTimeout(timeoutId);
                  resolve(session);
                }, 2000);
              } else {
                res.writeHead(400, { "Content-Type": "text/html" });
                res.end(
                  "<html><body><h2>VulnZap: Login failed.</h2><p>Invalid state or missing tokens.</p></body></html>"
                );
                setTimeout(() => {
                  serverClosed = true;
                  server.close();
                  clearTimeout(timeoutId);
                  reject(new Error("Invalid state or missing tokens"));
                }, 2000);
              }
            });
<<<<<<< HEAD
        });

        // Vector Indexing Commands
        const buildIndexCommand = vscode.commands.registerCommand('vulnzap.buildIndex', async () => {
            console.log('VulnZap: Build index command called');
            
            try {
                await vectorIndexer.initializeIndex();
            } catch (error) {
                console.error('Error building index:', error);
                vscode.window.showErrorMessage('Error building security index: ' + (error as Error).message);
            }
        });

        const indexStatsCommand = vscode.commands.registerCommand('vulnzap.indexStats', () => {
            console.log('VulnZap: Index stats command called');
            
            const stats = vectorIndexer.getIndexStats();
            
            vscode.window.showInformationMessage(
                `Index Stats:\n` +
                `• Total Chunks: ${stats.totalChunks}\n` +
                `• Total Files: ${stats.totalFiles}\n` +
                `• Index Size: ${stats.indexSize}\n` +
                `• Last Full Index: ${stats.lastFullIndex ? stats.lastFullIndex.toLocaleString() : 'Never'}`
            );
        });

        const clearIndexCommand = vscode.commands.registerCommand('vulnzap.clearIndex', async () => {
            console.log('VulnZap: Clear index command called');
            
            const choice = await vscode.window.showWarningMessage(
                'Are you sure you want to clear the security index? This will remove all indexed code chunks.',
                'Clear Index',
                'Cancel'
            );

            if (choice === 'Clear Index') {
                try {
                    await vectorIndexer.clearIndex();
                    vscode.window.showInformationMessage('Security index cleared successfully');
                } catch (error) {
                    console.error('Error clearing index:', error);
                    vscode.window.showErrorMessage('Error clearing index: ' + (error as Error).message);
                }
            }
        });

        const findSimilarCodeCommand = vscode.commands.registerCommand('vulnzap.findSimilarCode', async () => {
            console.log('VulnZap: Find similar code command called');
            
            const activeEditor = vscode.window.activeTextEditor;
            if (!activeEditor) {
                vscode.window.showWarningMessage('No active editor to analyze');
                return;
            }

            const selection = activeEditor.selection;
            const selectedText = activeEditor.document.getText(selection);
            
            if (!selectedText.trim()) {
                vscode.window.showWarningMessage('Please select some code to find similar patterns');
                return;
            }

            try {
                const results = await vectorIndexer.findSimilarCode(selectedText, {
                    maxResults: 10,
                    similarityThreshold: 0.6
                });

                if (results.length === 0) {
                    vscode.window.showInformationMessage('No similar code patterns found');
                    return;
                }

                // Create a new document to show results
                const resultContent = results.map((result, index) => {
                    return `## Result ${index + 1} (Similarity: ${(result.similarity * 100).toFixed(1)}%)\n` +
                           `**File:** ${result.chunk.filePath}\n` +
                           `**Lines:** ${result.chunk.startLine}-${result.chunk.endLine}\n` +
                           `**Security Relevance:** ${result.chunk.securityRelevance}\n` +
                           `**Type:** ${result.chunk.semanticType}\n\n` +
                           '```\n' +
                           result.chunk.content.substring(0, 500) + (result.chunk.content.length > 500 ? '...' : '') +
                           '\n```\n\n';
                }).join('---\n\n');

                const doc = await vscode.workspace.openTextDocument({
                    content: `# Similar Code Patterns\n\n${resultContent}`,
                    language: 'markdown'
                });

                await vscode.window.showTextDocument(doc);
            } catch (error) {
                console.error('Error finding similar code:', error);
                vscode.window.showErrorMessage('Error finding similar code: ' + (error as Error).message);
            }
        });

        console.log('VulnZap: All commands registered successfully');
        
        // Configuration change listener
        const configChangeListener = vscode.workspace.onDidChangeConfiguration((event) => {
            if (event.affectsConfiguration('vulnzap.enabled')) {
                isEnabled = vscode.workspace.getConfiguration('vulnzap').get('enabled', true);
                updateStatusBar();
                
                if (!isEnabled) {
                    diagnosticProvider.clearAll();
                }
            }
        });

        async function scanDocument(document: vscode.TextDocument, forceShow: boolean = false) {
=======
            server.listen(port);
            timeoutId = setTimeout(() => {
              if (!serverClosed) {
                serverClosed = true;
                server.close();
                reject(
                  new Error(
                    "Authentication timeout - no response received within 2 minutes"
                  )
                );
              }
            }, 120000);
          });

          // 3. Open browser for login
          vscode.env.openExternal(vscode.Uri.parse(url));
          vscode.window.showInformationMessage(
            "Please complete login in your browser."
          );
          // 4. Wait for callback
          await serverPromise;
          vscode.window.showInformationMessage("VulnZap: Login successful!");
          // 5. Refresh the security view
          vscode.commands.executeCommand("vulnzap.refreshSecurityView");
        } catch (err: any) {
          vscode.window.showErrorMessage(
            "VulnZap: Login failed: " + err.message
          );
        } finally {
          if (server) {
>>>>>>> 5559ec1d
            try {
              server.close();
            } catch {}
          }
          if (timeoutId) {
            clearTimeout(timeoutId);
          }
        }
      }
    );

    console.log("VulnZap: All commands registered successfully");

    // Configuration change listener
    const configChangeListener = vscode.workspace.onDidChangeConfiguration(
      (event) => {
        if (event.affectsConfiguration("vulnzap.enabled")) {
          isEnabled = vscode.workspace
            .getConfiguration("vulnzap")
            .get("enabled", true);
          updateStatusBar();

          if (!isEnabled) {
            diagnosticProvider.clearAll();
          }
        }
      }
    );

    async function scanDocument(
      document: vscode.TextDocument,
      forceShow: boolean = false
    ) {
      try {
        updateStatusBar("scanning");
        const issues = await securityAnalyzer.analyzeDocument(document);
        diagnosticProvider.updateDiagnostics(document, issues);
        securityViewProvider.updateSecurityIssues(document, issues);
        updateStatusBar(); // Reset to normal status

        if (forceShow && issues.length > 0) {
          vscode.window.showInformationMessage(
            `Found ${issues.length} security issue${
              issues.length === 1 ? "" : "s"
            }`
          );
        }
      } catch (error) {
        console.error("Error scanning document:", error);
        updateStatusBar(); // Reset to normal status
        if (forceShow) {
          vscode.window.showErrorMessage("Error during security scan");
        }
      }
    }

<<<<<<< HEAD
        // Register disposables
        context.subscriptions.push(
            statusBarItem,
            documentChangeListener,
            activeEditorChangeListener,
            enableCommand,
            disableCommand,
            toggleCommand,
            scanFileCommand,
            selectApiProviderCommand,
            configureApiKeysCommand,
            refreshSecurityViewCommand,
            clearAllIssuesCommand,
            scanWorkspaceCommand,
            buildIndexCommand,
            indexStatsCommand,
            clearIndexCommand,
            findSimilarCodeCommand,
            configChangeListener,
            diagnosticProvider
        );
=======
    function isSupportedLanguage(languageId: string): boolean {
      const supportedLanguages = [
        "javascript",
        "typescript",
        "python",
        "java",
        "php",
        "csharp",
      ];
      return supportedLanguages.includes(languageId);
    }
>>>>>>> 5559ec1d

    function updateStatusBar(status: string = "") {
      if (isEnabled) {
        if (status === "quick-scan") {
          statusBarItem.text = "$(shield) Security: Quick Scan";
          statusBarItem.tooltip =
            "Quick security scan completed. Full AI analysis in progress...";
          statusBarItem.backgroundColor = undefined;
        } else if (status === "scanning") {
          statusBarItem.text = "$(loading~spin) Security: Scanning...";
          statusBarItem.tooltip = "AI security analysis in progress...";
          statusBarItem.backgroundColor = undefined;
        } else {
          statusBarItem.text = "$(shield) Security: ON";
          statusBarItem.tooltip =
            "Security review is enabled. Click to disable.";
          statusBarItem.backgroundColor = undefined;
        }
      } else {
        statusBarItem.text = "$(shield) Security: OFF";
        statusBarItem.tooltip = "Security review is disabled. Click to enable.";
        statusBarItem.backgroundColor = new vscode.ThemeColor(
          "statusBarItem.warningBackground"
        );
      }
    }

    // Register disposables
    context.subscriptions.push(
      statusBarItem,
      documentChangeListener,
      activeEditorChangeListener,
      enableCommand,
      disableCommand,
      toggleCommand,
      scanFileCommand,
      selectApiProviderCommand,
      configureApiKeysCommand,
      refreshSecurityViewCommand,
      clearAllIssuesCommand,
      scanWorkspaceCommand,
      configChangeListener,
      diagnosticProvider,
      loginCommand
    );

    // Initial scan if there's an active editor
    const activeEditor = vscode.window.activeTextEditor;
    if (
      isEnabled &&
      activeEditor &&
      isSupportedLanguage(activeEditor.document.languageId)
    ) {
      scanDocument(activeEditor.document);
    }

    // After activation, call providerManager.setContext(context) if needed
    const providerManager = new APIProviderManager(context);
    providerManager.setContext(context);
  } catch (error) {
    console.error("VulnZap: Error in activate:", error);
    vscode.window.showErrorMessage(
      "Error activating the extension: " + (error as Error).message
    );
  }
}

export function deactivate() {
  console.log("VulnZap deactivated");
}

async function configureOpenAI(config: vscode.WorkspaceConfiguration) {
  const apiKey = await vscode.window.showInputBox({
    prompt: "Enter your OpenAI API key",
    password: true,
    value: config.get("openaiApiKey", ""),
    placeHolder: "sk-...",
  });

  if (apiKey !== undefined) {
    await config.update(
      "openaiApiKey",
      apiKey,
      vscode.ConfigurationTarget.Global
    );
  }

  const model = await vscode.window.showQuickPick(
    [
      { label: "GPT-4", value: "gpt-4" },
      { label: "GPT-4 Turbo", value: "gpt-4-turbo" },
      { label: "GPT-3.5 Turbo", value: "gpt-3.5-turbo" },
    ],
    {
      placeHolder: "Select OpenAI model",
    }
  );

  if (model) {
    await config.update(
      "openaiModel",
      model.value,
      vscode.ConfigurationTarget.Global
    );
  }
}

async function configureGemini(config: vscode.WorkspaceConfiguration) {
  const apiKey = await vscode.window.showInputBox({
    prompt: "Enter your Google Gemini API key",
    password: true,
    value: config.get("geminiApiKey", ""),
    placeHolder: "Your Gemini API key",
  });

  if (apiKey !== undefined) {
    await config.update(
      "geminiApiKey",
      apiKey,
      vscode.ConfigurationTarget.Global
    );
  }
}

async function configureOpenRouter(config: vscode.WorkspaceConfiguration) {
  const apiKey = await vscode.window.showInputBox({
    prompt: "Enter your OpenRouter API key",
    password: true,
    value: config.get("openrouterApiKey", ""),
    placeHolder: "sk-or-...",
  });

  if (apiKey !== undefined) {
    await config.update(
      "openrouterApiKey",
      apiKey,
      vscode.ConfigurationTarget.Global
    );
  }

  const model = await vscode.window.showQuickPick(
    [
      {
        label: "Claude 3 Haiku (Fast & Cheap)",
        value: "anthropic/claude-3-haiku",
      },
      {
        label: "Claude 3 Sonnet (Balanced)",
        value: "anthropic/claude-3-sonnet",
      },
      {
        label: "Claude 3 Opus (Most Capable)",
        value: "anthropic/claude-3-opus",
      },
      { label: "GPT-4", value: "openai/gpt-4" },
      { label: "GPT-3.5 Turbo", value: "openai/gpt-3.5-turbo" },
      { label: "Llama 2 70B", value: "meta-llama/llama-2-70b-chat" },
      { label: "Mixtral 8x7B", value: "mistralai/mixtral-8x7b-instruct" },
    ],
    {
      placeHolder: "Select model to use",
    }
  );

  if (model) {
    await config.update(
      "openrouterModel",
      model.value,
      vscode.ConfigurationTarget.Global
    );
  }
}

async function configureVulnZap(config: vscode.WorkspaceConfiguration) {
  const apiKey = await vscode.window.showInputBox({
    prompt: "Enter your VulnZap API key",
    password: true,
    value: config.get("vulnzapApiKey", ""),
    placeHolder: "Your VulnZap API key",
  });

  if (apiKey !== undefined) {
    await config.update(
      "vulnzapApiKey",
      apiKey,
      vscode.ConfigurationTarget.Global
    );
  }

  const apiUrl = await vscode.window.showInputBox({
    prompt: "Enter VulnZap API URL",
    value: config.get("vulnzapApiUrl", "https://api.vulnzap.com"),
    placeHolder: "https://api.vulnzap.com",
  });

  if (apiUrl !== undefined) {
    await config.update(
      "vulnzapApiUrl",
      apiUrl,
      vscode.ConfigurationTarget.Global
    );
  }
}

// async function configureGoogleSearch(config: vscode.WorkspaceConfiguration) {
//     const searchApiKey = await vscode.window.showInputBox({
//         prompt: 'Enter your Google Search API key (optional)',
//         password: true,
//         value: config.get('googleSearchApiKey', ''),
//         placeHolder: 'Your Google Custom Search API key'
//     });

//     if (searchApiKey !== undefined) {
//         await config.update('googleSearchApiKey', searchApiKey, vscode.ConfigurationTarget.Global);
//     }

//     const searchEngineId = await vscode.window.showInputBox({
//         prompt: 'Enter your Google Custom Search Engine ID (optional)',
//         value: config.get('googleSearchEngineId', ''),
//         placeHolder: 'Your Custom Search Engine ID'
//     });

//     if (searchEngineId !== undefined) {
//         await config.update('googleSearchEngineId', searchEngineId, vscode.ConfigurationTarget.Global);
//     }
// }<|MERGE_RESOLUTION|>--- conflicted
+++ resolved
@@ -1,60 +1,20 @@
-<<<<<<< HEAD
-import * as vscode from 'vscode';
-import { SecurityAnalyzer } from './securityAnalyzer';
-import { DiagnosticProvider } from './diagnosticProvider';
-import { APIProviderManager } from './apiProviders';
-import { SecurityViewProvider } from './securityViewProvider';
-import { VectorIndexer } from './vectorIndexer';
-
-export function activate(context: vscode.ExtensionContext) {
-    try {
-        // Initialize vector indexer first
-        const vectorIndexer = new VectorIndexer(context);
-        const securityAnalyzer = new SecurityAnalyzer();
-        const diagnosticProvider = new DiagnosticProvider(context);
-        const securityViewProvider = new SecurityViewProvider(context);
-        
-        // Link the vector indexer with security analyzer
-        securityAnalyzer.setVectorIndexer(vectorIndexer);
-        
-        // Register the tree data provider
-        vscode.window.registerTreeDataProvider('vulnzap.securityView', securityViewProvider);
-        
-        // Link diagnostic provider with security view provider
-        diagnosticProvider.setSecurityViewProvider(securityViewProvider);
-        
-        let isEnabled = vscode.workspace.getConfiguration('vulnzap').get('enabled', true);
-        let scanTimeout: NodeJS.Timeout | undefined;
-
-        // Status bar item
-        const statusBarItem = vscode.window.createStatusBarItem(vscode.StatusBarAlignment.Right, 100);
-        statusBarItem.command = 'vulnzap.toggle';
-        updateStatusBar();
-        statusBarItem.show();
-        
-        // Document change listener
-        const documentChangeListener = vscode.workspace.onDidChangeTextDocument(async (event) => {
-            if (!isEnabled) return;
-            
-            const document = event.document;
-            if (!isSupportedLanguage(document.languageId)) return;
-
-            // Debounce the scanning
-            if (scanTimeout) {
-                clearTimeout(scanTimeout);
-            }
-=======
 import * as vscode from "vscode";
 import { SecurityAnalyzer } from "./securityAnalyzer";
 import { DiagnosticProvider } from "./diagnosticProvider";
 import { APIProviderManager } from "./apiProviders";
 import { SecurityViewProvider } from "./securityViewProvider";
+import { VectorIndexer } from './vectorIndexer';
 
 export function activate(context: vscode.ExtensionContext) {
   try {
+        // Initialize vector indexer first
+        const vectorIndexer = new VectorIndexer(context);
     const securityAnalyzer = new SecurityAnalyzer();
     const diagnosticProvider = new DiagnosticProvider(context);
     const securityViewProvider = new SecurityViewProvider(context);
+        
+        // Link the vector indexer with security analyzer
+        securityAnalyzer.setVectorIndexer(vectorIndexer);
 
     // Register the tree data provider
     vscode.window.registerTreeDataProvider(
@@ -91,7 +51,6 @@
         if (scanTimeout) {
           clearTimeout(scanTimeout);
         }
->>>>>>> 5559ec1d
 
         const delay = vscode.workspace
           .getConfiguration("vulnzap")
@@ -449,123 +408,6 @@
                 }, 2000);
               }
             });
-<<<<<<< HEAD
-        });
-
-        // Vector Indexing Commands
-        const buildIndexCommand = vscode.commands.registerCommand('vulnzap.buildIndex', async () => {
-            console.log('VulnZap: Build index command called');
-            
-            try {
-                await vectorIndexer.initializeIndex();
-            } catch (error) {
-                console.error('Error building index:', error);
-                vscode.window.showErrorMessage('Error building security index: ' + (error as Error).message);
-            }
-        });
-
-        const indexStatsCommand = vscode.commands.registerCommand('vulnzap.indexStats', () => {
-            console.log('VulnZap: Index stats command called');
-            
-            const stats = vectorIndexer.getIndexStats();
-            
-            vscode.window.showInformationMessage(
-                `Index Stats:\n` +
-                `• Total Chunks: ${stats.totalChunks}\n` +
-                `• Total Files: ${stats.totalFiles}\n` +
-                `• Index Size: ${stats.indexSize}\n` +
-                `• Last Full Index: ${stats.lastFullIndex ? stats.lastFullIndex.toLocaleString() : 'Never'}`
-            );
-        });
-
-        const clearIndexCommand = vscode.commands.registerCommand('vulnzap.clearIndex', async () => {
-            console.log('VulnZap: Clear index command called');
-            
-            const choice = await vscode.window.showWarningMessage(
-                'Are you sure you want to clear the security index? This will remove all indexed code chunks.',
-                'Clear Index',
-                'Cancel'
-            );
-
-            if (choice === 'Clear Index') {
-                try {
-                    await vectorIndexer.clearIndex();
-                    vscode.window.showInformationMessage('Security index cleared successfully');
-                } catch (error) {
-                    console.error('Error clearing index:', error);
-                    vscode.window.showErrorMessage('Error clearing index: ' + (error as Error).message);
-                }
-            }
-        });
-
-        const findSimilarCodeCommand = vscode.commands.registerCommand('vulnzap.findSimilarCode', async () => {
-            console.log('VulnZap: Find similar code command called');
-            
-            const activeEditor = vscode.window.activeTextEditor;
-            if (!activeEditor) {
-                vscode.window.showWarningMessage('No active editor to analyze');
-                return;
-            }
-
-            const selection = activeEditor.selection;
-            const selectedText = activeEditor.document.getText(selection);
-            
-            if (!selectedText.trim()) {
-                vscode.window.showWarningMessage('Please select some code to find similar patterns');
-                return;
-            }
-
-            try {
-                const results = await vectorIndexer.findSimilarCode(selectedText, {
-                    maxResults: 10,
-                    similarityThreshold: 0.6
-                });
-
-                if (results.length === 0) {
-                    vscode.window.showInformationMessage('No similar code patterns found');
-                    return;
-                }
-
-                // Create a new document to show results
-                const resultContent = results.map((result, index) => {
-                    return `## Result ${index + 1} (Similarity: ${(result.similarity * 100).toFixed(1)}%)\n` +
-                           `**File:** ${result.chunk.filePath}\n` +
-                           `**Lines:** ${result.chunk.startLine}-${result.chunk.endLine}\n` +
-                           `**Security Relevance:** ${result.chunk.securityRelevance}\n` +
-                           `**Type:** ${result.chunk.semanticType}\n\n` +
-                           '```\n' +
-                           result.chunk.content.substring(0, 500) + (result.chunk.content.length > 500 ? '...' : '') +
-                           '\n```\n\n';
-                }).join('---\n\n');
-
-                const doc = await vscode.workspace.openTextDocument({
-                    content: `# Similar Code Patterns\n\n${resultContent}`,
-                    language: 'markdown'
-                });
-
-                await vscode.window.showTextDocument(doc);
-            } catch (error) {
-                console.error('Error finding similar code:', error);
-                vscode.window.showErrorMessage('Error finding similar code: ' + (error as Error).message);
-            }
-        });
-
-        console.log('VulnZap: All commands registered successfully');
-        
-        // Configuration change listener
-        const configChangeListener = vscode.workspace.onDidChangeConfiguration((event) => {
-            if (event.affectsConfiguration('vulnzap.enabled')) {
-                isEnabled = vscode.workspace.getConfiguration('vulnzap').get('enabled', true);
-                updateStatusBar();
-                
-                if (!isEnabled) {
-                    diagnosticProvider.clearAll();
-                }
-            }
-        });
-
-        async function scanDocument(document: vscode.TextDocument, forceShow: boolean = false) {
-=======
             server.listen(port);
             timeoutId = setTimeout(() => {
               if (!serverClosed) {
@@ -596,10 +438,107 @@
           );
         } finally {
           if (server) {
->>>>>>> 5559ec1d
             try {
               server.close();
             } catch {}
+        // Vector Indexing Commands
+        const buildIndexCommand = vscode.commands.registerCommand('vulnzap.buildIndex', async () => {
+            console.log('VulnZap: Build index command called');
+            
+            try {
+                await vectorIndexer.initializeIndex();
+            } catch (error) {
+                console.error('Error building index:', error);
+                vscode.window.showErrorMessage('Error building security index: ' + (error as Error).message);
+            }
+        });
+
+        const indexStatsCommand = vscode.commands.registerCommand('vulnzap.indexStats', () => {
+            console.log('VulnZap: Index stats command called');
+            
+            const stats = vectorIndexer.getIndexStats();
+            
+            vscode.window.showInformationMessage(
+                `Index Stats:\n` +
+                `• Total Chunks: ${stats.totalChunks}\n` +
+                `• Total Files: ${stats.totalFiles}\n` +
+                `• Index Size: ${stats.indexSize}\n` +
+                `• Last Full Index: ${stats.lastFullIndex ? stats.lastFullIndex.toLocaleString() : 'Never'}`
+            );
+        });
+
+        const clearIndexCommand = vscode.commands.registerCommand('vulnzap.clearIndex', async () => {
+            console.log('VulnZap: Clear index command called');
+            
+            const choice = await vscode.window.showWarningMessage(
+                'Are you sure you want to clear the security index? This will remove all indexed code chunks.',
+                'Clear Index',
+                'Cancel'
+            );
+
+            if (choice === 'Clear Index') {
+                try {
+                    await vectorIndexer.clearIndex();
+                    vscode.window.showInformationMessage('Security index cleared successfully');
+                } catch (error) {
+                    console.error('Error clearing index:', error);
+                    vscode.window.showErrorMessage('Error clearing index: ' + (error as Error).message);
+                }
+            }
+        });
+
+        const findSimilarCodeCommand = vscode.commands.registerCommand('vulnzap.findSimilarCode', async () => {
+            console.log('VulnZap: Find similar code command called');
+            
+            const activeEditor = vscode.window.activeTextEditor;
+            if (!activeEditor) {
+                vscode.window.showWarningMessage('No active editor to analyze');
+                return;
+            }
+
+            const selection = activeEditor.selection;
+            const selectedText = activeEditor.document.getText(selection);
+            
+            if (!selectedText.trim()) {
+                vscode.window.showWarningMessage('Please select some code to find similar patterns');
+                return;
+            }
+
+            try {
+                const results = await vectorIndexer.findSimilarCode(selectedText, {
+                    maxResults: 10,
+                    similarityThreshold: 0.6
+                });
+
+                if (results.length === 0) {
+                    vscode.window.showInformationMessage('No similar code patterns found');
+                    return;
+                }
+
+                // Create a new document to show results
+                const resultContent = results.map((result, index) => {
+                    return `## Result ${index + 1} (Similarity: ${(result.similarity * 100).toFixed(1)}%)\n` +
+                           `**File:** ${result.chunk.filePath}\n` +
+                           `**Lines:** ${result.chunk.startLine}-${result.chunk.endLine}\n` +
+                           `**Security Relevance:** ${result.chunk.securityRelevance}\n` +
+                           `**Type:** ${result.chunk.semanticType}\n\n` +
+                           '```\n' +
+                           result.chunk.content.substring(0, 500) + (result.chunk.content.length > 500 ? '...' : '') +
+                           '\n```\n\n';
+                }).join('---\n\n');
+
+                const doc = await vscode.workspace.openTextDocument({
+                    content: `# Similar Code Patterns\n\n${resultContent}`,
+                    language: 'markdown'
+                });
+
+                await vscode.window.showTextDocument(doc);
+            } catch (error) {
+                console.error('Error finding similar code:', error);
+                vscode.window.showErrorMessage('Error finding similar code: ' + (error as Error).message);
+            }
+        });
+
           }
           if (timeoutId) {
             clearTimeout(timeoutId);
@@ -653,29 +592,6 @@
       }
     }
 
-<<<<<<< HEAD
-        // Register disposables
-        context.subscriptions.push(
-            statusBarItem,
-            documentChangeListener,
-            activeEditorChangeListener,
-            enableCommand,
-            disableCommand,
-            toggleCommand,
-            scanFileCommand,
-            selectApiProviderCommand,
-            configureApiKeysCommand,
-            refreshSecurityViewCommand,
-            clearAllIssuesCommand,
-            scanWorkspaceCommand,
-            buildIndexCommand,
-            indexStatsCommand,
-            clearIndexCommand,
-            findSimilarCodeCommand,
-            configChangeListener,
-            diagnosticProvider
-        );
-=======
     function isSupportedLanguage(languageId: string): boolean {
       const supportedLanguages = [
         "javascript",
@@ -687,7 +603,6 @@
       ];
       return supportedLanguages.includes(languageId);
     }
->>>>>>> 5559ec1d
 
     function updateStatusBar(status: string = "") {
       if (isEnabled) {
@@ -729,6 +644,10 @@
       refreshSecurityViewCommand,
       clearAllIssuesCommand,
       scanWorkspaceCommand,
+            buildIndexCommand,
+            indexStatsCommand,
+            clearIndexCommand,
+            findSimilarCodeCommand,
       configChangeListener,
       diagnosticProvider,
       loginCommand
